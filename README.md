# Rain over Africa

**Publication**: Amell, A., Hee, L., Pfreundschuh, S., & Eriksson, P. (2025). Probabilistic near‐real‐time retrievals of Rain over Africa using deep learning. *Journal of Geophysical Research: Atmospheres, 130*, e2025JD044595. https://doi.org/10.1029/2025JD044595

## Contents of this page
1. [Background](#1-background)
2. [The dataset](#2-the-dataset)
    1. [Data access](#21-data-access)
    2. [Reading RoA data](#22-reading-roa-data)
    3. [Dataset content](#23-dataset-content)
3. [How to use the data](#3-how-to-use-the-data)
4. [The code](#4-the-code)
    1. [How the public dataset is produced](#41-how-the-public-dataset-is-produced)
    2. [How to produce your own precipitation estimates](#42-how-to-produce-your-own-precipitation-estimates)
5. [How to cite](#5-how-to-cite)
6. [Acknowledgmenets](#6-acknowledgements)

## 1. Background

Satellites are the only way to continuously monitor rainfall across all of Africa. However, current methods for estimating rain from space can take a long time because they combine data from multiple sources.

We introduce Rain over Africa (RoA) [in this publication](https://doi.org/10.1029/2025JD044595), a new public method that can provide near-real-time precipitation estimates for Africa. The approach works by downloading a [Meteosat image](https://data.eumetsat.int/data/map/EO:EUM:DAT:MSG:HRSEVIRI) and processing it with an artificial neural network trained on precipitation estimates from the calibration satellite in the Global Precipitation Measurement (GPM) mission. Note that GPM, despite being a constellation of satellites, has less continuous coverage of Africa than Meteosat.

We found that RoA estimates show good agreement with estimates from dedicated precipitation sensors. Moreover, while the latter are available every few hours at best, RoA estimates can be updated every 15 minutes (or even faster\*). This makes RoA valuable for disaster preparedness and water management. Additionally, RoA provides practical probabilities of rain to help predict different scenarios, delivered as precipitation quantiles.

\*The code supports the latest Meteosat generation which offers a better revisit time, but we have not evaluated its accuracy.

## 2. The dataset

We use the term RoA not only to refer to the code that creates the precipitation estimates (detailed [in this section](#4-the-code)), but also for an existing dataset.

## 2.1. Data access

We are offering many years of RoA precipitation estimates through the Registry of Open Data on AWS at the following address: .

<<<<<<< HEAD
The data is stored as Zarr files in the following structure (note that `roa` is a placeholder bucket here):
=======
The data is stored as Zarr files in the following structure:
>>>>>>> 263678d1
```
s3://roa/
├── README.txt
└── data
    ⋮
    ├── roa_2023.zarr
    └── roa_2024.zarr
```

We create one Zarr file per year and follow the pattern `roa_YYYY.zarr`. We are processing the data in batches.

If you need to explore further the directory tree, you can use the [AWS CLI](https://github.com/aws/aws-cli) or [fsspec's s3fs](https://github.com/fsspec/s3fs).

## 2.2. Reading RoA data

We recommend using [Xarray](https://docs.xarray.dev/en/stable/) with [s3fs](https://github.com/fsspec/s3fs). It is as simple as
```python
import xarray as xr

ds = xr.open_zarr(
    's3://roa/data/roa_2024.zarr',
    chunks=None,
    storage_options={"anon": True},
)

# Select an arbitrary timestamp
ds_sel = ds.isel(sensing_end=19523)

print(ds_sel)
```
```python
<xarray.Dataset> Size: 74MB
Dimensions:         (sensing_end: 1, y: 2688, x: 2304, quantile_level: 2)
Coordinates:
  * sensing_end     (sensing_end) datetime64[ns] 8B 2024-07-21T08:57:42.045000
  * y               (y) float64 22kB -4.033e+06 -4.03e+06 ... 4.027e+06 4.03e+06
  * x               (x) float64 18kB 4.783e+06 4.78e+06 ... -2.127e+06
  * quantile_level  (quantile_level) float64 16B 0.16 0.84
Data variables:
    meteosat        (sensing_end) uint8 1B ...
    y_hat_mu        (sensing_end, y, x) float32 25MB ...
    y_hat_tau       (sensing_end, quantile_level, y, x) float32 50MB ...
    acq_time        (sensing_end, y) datetime64[ns] 22kB ..
```
```python
# Load it to memory, i.e. transfer the data from AWS
ds_sel = ds_sel.compute()
```

More examples follow in the section [how to use the data](#3-how-to-use-the-data).

## 2.3. Dataset content

The variables in the dataset follow the [Climate and Forecast metadata conventions](https://en.wikipedia.org/wiki/Climate_and_Forecast_Metadata_Conventions). In any case, the table below compiles the meaning of each variable found in the input dataset.

| Variable | Meaning |
|--|--|
|`sensing_end` | stop acquisition time of the full Earth disc |
|`x` and `y` | coordinates, see note below |
|`quantile_level` | precipitation quantile level (relates to uncertainty) |
| `meteosat` | Source of the input image |
| `y_hat_mu` | Expected rain rate |
| `y_hat_tau` | Precipitation quantile (at level `tau = quantile_level`) |
| `acq_time` | Timestamp of the satellite scanline |

Note that the data is offered on a projected Cartesian grid (`x` and `y`, rather than longitude and latitude). It corresponds to the native Meteosat (Second Generation) grid. The following [PROJ string](https://proj.org/) describes the projection:
```
+proj=geos +lon_0=0 +h=35785831 +x_0=0 +y_0=0 +a=6378169 +rf=295.488065897001 +units=m +no_defs +type=crs
```

## 3. How to use the data

Note: The outputs with `TBC` will be updated once the data is in AWS.

We recommend to use Python and [Xarray](https://docs.xarray.dev/en/stable) to work with the data. In the example below, we show how we can:

- Compute the average precipitation in 2023, for every point in the grid

- Compute daily accumulations for 2023 for a specific location

- Reproduce the RoA diurnal cycles in fig. 2a from [Amell et al. (2025)](https://doi.org/10.1029/2025JD044595) 

<<<<<<< HEAD
We will use the the data stored in the [AWS S3 bucket](update link). For this, we will also need to have [fsspec's s3fs](https://github.com/fsspec/s3fs) installed. In this example, we are using Zarr version 3.1.3 (there are important differences between Zarr 2 and 3, see the [migration guide](https://zarr.readthedocs.io/en/main/user-guide/v3_migration)).
=======
We will use the the data stored in the [AWS S3 bucket](https://registry.opendata.aws/roa). For this, we will also need to have [fsspec's s3fs](https://github.com/fsspec/s3fs) installed. In this example, we are using Zarr version 3.1.3 (there are important differences between Zarr 2 and 3, see the [migration guide](https://zarr.readthedocs.io/en/main/user-guide/v3_migration)).
>>>>>>> 263678d1

```python
# Import libraries
import numpy as np
from pyproj import Proj
import xarray as xr

# Open the data
<<<<<<< HEAD
bucket = 'theRoAbucket'
ds = xr.open_zarr(
    f's3://{bucket}/data/roa_2023.zarr',
=======
ds = xr.open_zarr(
    f's3://roa/data/roa_2023.zarr',
>>>>>>> 263678d1
    chunks=None,
    storage_options={"anon": True}
)
ds.head()
```
```python
TBC
```
```python
# We can now compute the average for all of 2023, as simple as
ds_mean = ds.mean(dim='sensing_end')

# It will, however, only build a graph and not compute anything
# until we do ds_mean.compute()

# If we want to know the average precipitation at, for example,
# 0 °N and 0 °E (AKA the Null Island) for 2023, we then first need to find what `x` and `y`
# values are closest to the Null Island
roa_proj = Proj(
    '+proj=geos +lon_0=0 +h=35785831 +x_0=0 +y_0=0 +a=6378169 +rf=295.488065897001 +units=m +no_defs +type=crs'
)
x, y = roa_proj.transform(0, 0)

ds_mean_at_null_island = ds_mean.sel(x=x, y=y, method='nearest')

# We now trigger computation
ds_mean_at_null_island = ds_mean_at_null_island.compute()
print(ds_mean_at_null_island)
```
```python
TBC
```
```python
# Let's compute the daily accumulations at the Null Island
# by integrating the rain rates
# To make this explicit, we will iterate through each day of the year
# and use some tricks with time
sensing_end_floored = ds.sensing_end.dt.floor('D').data
days_of_year = np.unique(sensing_end_floored)
ds_null_island = ds.sel(x=x, y=y, method='nearest')
daily_accumulations_at_null_island = np.full(days_of_year.size, np.nan)
for i, d in enumerate(days_of_year):
    ds_null_island_day_d = ds_null_island.sel(
        sensing_end=(sensing_end_floored == d)
    )
    # We extract the time as datetime64[ns] but convert it to an float representation
    time = ds_null_island_day_d.sensing_end.astype('datetime64[ns]').astype(int)
    y_hat = ds_null_island_day_d.y_hat_mu.data
    finite_mask = np.isfinite(y_hat) # In case there's any invalid value
    daily_accumulations_at_null_island[i] = np.trapz(
        y_hat[finite_mask],
        # Below we divide by 3_600 x 10^9 to convert the nanosecond
        # representation to a fractional hour representation,
        # i.e. np.diff(time / 3600e9) is hours (used internally)
        time / (3600e9)
    )

print(daily_accumulations_at_null_island)
```
```python
TBC
```
```python
# We now want to compute the blue curve in fig. 2a from Amell et al. (2025)
# https://doi.org/10.1029/2025JD044595
#
# However, ds is in `x` and `y`, but we want to consider only the extent
# 20 - 25 °N and 0 - 5 °E
#
# The simplest is to extract a mask, as done below
xx, yy = np.broadcast_arrays(
    ds.x.data.reshape(1, -1),
    ds.y.data.reshape(-1, 1)
)

lon_xx, lat_yy = proj.transform(
    xx, yy,
    direction='INVERSE'
)

mask_lon = xr.DataArray(
    (0 <= lon_xx) & (lon_xx <= 5),
    coords={'y': ds.y, 'x': ds.x}
)
mask_lat = xr.DataArray(
    (20 <= lat_yy) & (lat_yy <= 25),
    coords={'y': ds.y, 'x': ds.x}
)

# We then select the June, July, and August months
ds_jja = ds.sel(sensing_end=slice('2023-06', '2023-08'))

# Before computing, we select only a subset of the data, to decrease the computational footprint
mask_x_crop = (mask == False).all('y') == False
mask_y_crop = (mask == False).all('x') == False
mask_cropped = mask.sel(x=mask_x_crop, y=mask_y_crop)

ds_jja_cropped = ds.sel(x=mask_x_crop, y=mask_y_crop)

# We now mask `ds_jja_cropped` to only pixels inside the designated area
ds_jja_cropped = ds_jja_cropped.where(mask_cropped)

# select `y_hat_mu`, the relevant variable
y_hat_mu_jja_cropped = ds_jja_cropped.sel(
    x=mask_x_crop, y=mask_y_crop
)

# and compute the mean in each 30 time bin, by using
# some tricks with time
y_hat_mu_jja_cropped_30min_mean['minute_of_day'] = xr.DataArray(
    minute_of_day,
    coords={'sensing_end', ds_jja_cropped.sensing_end}
)
y_hat_mu_jja_cropped_30min_mean = y_hat_mu_jja_cropped.groupby('minute_of_day').compute()
print(y_hat_mu_jja_cropped_30min_mean)
```
```
TBC
```

## 4. The code

For an [Apptainer container](https://apptainer.org/docs/admin/main/installation.html) containing all necessary libraries and libraries to execute a RoA retrieval, see https://doi.org/10.5281/zenodo.17193911 and the instructions therein.


Note that the RoA code is research code and can be affected by future updates in external resources. It is provided 'as-is'.

### 4.1. How the public dataset is produced

We use the [Apptainer container](https://apptainer.org/docs/admin/main/installation.html) we uploaded to [this Zenodo record](https://doi.org/10.5281/zenodo.17193911).

With

- a Linux machine,

- the container as `~/roa.sif`,

- a data directory at `/data/roa`,

- a 40 GiB NVIDIA A100 GPU to run inference,

- and EUMETSAT Data Store credentials saved in `~/.eumdac/credentials`,

we download data for one period (the full 2024, in this example):

```
$ apptainer run --bind /data/roa:/data ~/roa.sif \
    python /roa/scripts/MSG_download.py \
    --start 2024-01-01 --end 2025-01-01 \
    --output /data/MSG_data_2024.zarr
```
The end date is not included.

Note that some downloads can fail, so it is best to assert that all expected observations are successfully stored in the resulting Zarr file.

Afterwards, we run inference with
```
$ apptainer run --nv --bind /data/roa:/data ~/roa.sif \
    python /roa/scripts/inference_cf.py \
        --model /roa/data/network_CPU.pt \
        --input /data/MSG_data_2024.zarr \
        --output /data/roa_2024.zarr \
        --bs 256 \
        --quantiles 0.16 0.84
```
and that's it!

### 4.2. How to produce your own precipitation estimates

You can either opt for running RoA with a similar approach as described in "[how the public dataset is produced](#41-how-the-public-dataset-is-produced)" or installing the RoA source code. Note that any software updates, for example support for the new Meteosat Third Generation, will likely not be reflected in the shared container. The basic requirements to install the `roa` repository are:
- Linux
- Python 3.10

To install it, execute:
```
$ pip install git+https://github.com/SEE-GEO/roa
```

You can also clone the repository and install locally. In any case, you need the file [`data/network_CPU.pt`](data/network_CPU.pt).

Note that many unused dependencies are installed as they are required by other dependencies. We do not guarantee that the PyTorch install correctly links to your GPU, if you have one.

For a walkthrough of a complete retrieval, check [`docs/example.ipynb`](docs/example.ipynb).

## 5. How to cite

Amell, A., Hee, L., Pfreundschuh, S., & Eriksson, P. (2025). Probabilistic near‐real‐time retrievals of Rain over Africa using deep learning. *Journal of Geophysical Research: Atmospheres, 130*, e2025JD044595. https://doi.org/10.1029/2025JD044595

<<<<<<< HEAD
=======
If you also used data from the Registry of Open Data on AWS, consider using the statement "RoA data was accessed on [DATE] at registry.opendata.aws/roa"

>>>>>>> 263678d1
## Acknowledgments

We would like to acknowledge:

- The [PyTroll](https://pytroll.github.io/) community.

- The National Academic Infrastructure for Supercomputing in Sweden ([NAISS](https://www.naiss.se)), partially funded by the Swedish Research Council through grant agreement no. 2022-06725, Chalmers e-Commons at Chalmers, and Chalmers AI Research Centre.

- The European Union’s HORIZON Research and Innovation Programme under grant agreement no. 101120657, project [ENFIELD](https://enfield-project.eu) (European Lighthouse to Manifest Trustworthy and Green AI).

- The [AWS Open Data Sponsorship Program](https://aws.amazon.com/opendata/open-data-sponsorship-program).<|MERGE_RESOLUTION|>--- conflicted
+++ resolved
@@ -33,11 +33,7 @@
 
 We are offering many years of RoA precipitation estimates through the Registry of Open Data on AWS at the following address: .
 
-<<<<<<< HEAD
-The data is stored as Zarr files in the following structure (note that `roa` is a placeholder bucket here):
-=======
 The data is stored as Zarr files in the following structure:
->>>>>>> 263678d1
 ```
 s3://roa/
 ├── README.txt
@@ -120,11 +116,7 @@
 
 - Reproduce the RoA diurnal cycles in fig. 2a from [Amell et al. (2025)](https://doi.org/10.1029/2025JD044595) 
 
-<<<<<<< HEAD
-We will use the the data stored in the [AWS S3 bucket](update link). For this, we will also need to have [fsspec's s3fs](https://github.com/fsspec/s3fs) installed. In this example, we are using Zarr version 3.1.3 (there are important differences between Zarr 2 and 3, see the [migration guide](https://zarr.readthedocs.io/en/main/user-guide/v3_migration)).
-=======
 We will use the the data stored in the [AWS S3 bucket](https://registry.opendata.aws/roa). For this, we will also need to have [fsspec's s3fs](https://github.com/fsspec/s3fs) installed. In this example, we are using Zarr version 3.1.3 (there are important differences between Zarr 2 and 3, see the [migration guide](https://zarr.readthedocs.io/en/main/user-guide/v3_migration)).
->>>>>>> 263678d1
 
 ```python
 # Import libraries
@@ -133,14 +125,8 @@
 import xarray as xr
 
 # Open the data
-<<<<<<< HEAD
-bucket = 'theRoAbucket'
-ds = xr.open_zarr(
-    f's3://{bucket}/data/roa_2023.zarr',
-=======
 ds = xr.open_zarr(
     f's3://roa/data/roa_2023.zarr',
->>>>>>> 263678d1
     chunks=None,
     storage_options={"anon": True}
 )
@@ -329,11 +315,8 @@
 
 Amell, A., Hee, L., Pfreundschuh, S., & Eriksson, P. (2025). Probabilistic near‐real‐time retrievals of Rain over Africa using deep learning. *Journal of Geophysical Research: Atmospheres, 130*, e2025JD044595. https://doi.org/10.1029/2025JD044595
 
-<<<<<<< HEAD
-=======
 If you also used data from the Registry of Open Data on AWS, consider using the statement "RoA data was accessed on [DATE] at registry.opendata.aws/roa"
 
->>>>>>> 263678d1
 ## Acknowledgments
 
 We would like to acknowledge:
